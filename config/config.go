package config

import (
	"bufio"
	"io"
	"os"
	"path/filepath"
	"reflect"
	"strconv"
	"strings"
	"time"

	"github.com/hdt3213/godis/lib/utils"

	"github.com/hdt3213/godis/lib/logger"
)

var (
	ClusterMode    = "cluster"
	StandaloneMode = "standalone"
)

// ServerProperties defines global config properties
type ServerProperties struct {
	// for Public configuration
	RunID             string `cfg:"runid"` // runID always different at every exec.
	Bind              string `cfg:"bind"`
	Port              int    `cfg:"port"`
	Dir               string `cfg:"dir"`
<<<<<<< HEAD
=======
	AnnounceHost      string `cfg:"announce-host"`
>>>>>>> bf7f6288
	AppendOnly        bool   `cfg:"appendonly"`
	AppendFilename    string `cfg:"appendfilename"`
	AppendFsync       string `cfg:"appendfsync"`
	AofUseRdbPreamble bool   `cfg:"aof-use-rdb-preamble"`
	MaxClients        int    `cfg:"maxclients"`
	RequirePass       string `cfg:"requirepass"`
	Databases         int    `cfg:"databases"`
	RDBFilename       string `cfg:"dbfilename"`
	MasterAuth        string `cfg:"masterauth"`
	SlaveAnnouncePort int    `cfg:"slave-announce-port"`
	SlaveAnnounceIP   string `cfg:"slave-announce-ip"`
	ReplTimeout       int    `cfg:"repl-timeout"`
	ClusterEnable     bool   `cfg:"cluster-enable"`
	ClusterAsSeed     bool   `cfg:"cluster-as-seed"`
	ClusterSeed       string `cfg:"cluster-seed"`
	ClusterConfigFile string `cfg:"cluster-config-file"`

	// for cluster mode configuration
	ClusterEnabled string   `cfg:"cluster-enabled"` // Not used at present.
	Peers          []string `cfg:"peers"`
	Self           string   `cfg:"self"`

	// config file path
	CfPath string `cfg:"cf,omitempty"`
}

type ServerInfo struct {
	StartUpTime time.Time
}

func (p *ServerProperties) AnnounceAddress() string {
	return p.AnnounceHost + ":" + strconv.Itoa(p.Port)
}

// Properties holds global config properties
var Properties *ServerProperties
var EachTimeServerInfo *ServerInfo

func init() {
	// A few stats we don't want to reset: server startup time, and peak mem.
	EachTimeServerInfo = &ServerInfo{
		StartUpTime: time.Now(),
	}

	// default config
	Properties = &ServerProperties{
		Bind:       "127.0.0.1",
		Port:       6379,
		AppendOnly: false,
		RunID:      utils.RandString(40),
	}
}

func parse(src io.Reader) *ServerProperties {
	config := &ServerProperties{}

	// read config file
	rawMap := make(map[string]string)
	scanner := bufio.NewScanner(src)
	for scanner.Scan() {
		line := scanner.Text()
		if len(line) > 0 && strings.TrimLeft(line, " ")[0] == '#' {
			continue
		}
		pivot := strings.IndexAny(line, " ")
		if pivot > 0 && pivot < len(line)-1 { // separator found
			key := line[0:pivot]
			value := strings.Trim(line[pivot+1:], " ")
			rawMap[strings.ToLower(key)] = value
		}
	}
	if err := scanner.Err(); err != nil {
		logger.Fatal(err)
	}

	// parse format
	t := reflect.TypeOf(config)
	v := reflect.ValueOf(config)
	n := t.Elem().NumField()
	for i := 0; i < n; i++ {
		field := t.Elem().Field(i)
		fieldVal := v.Elem().Field(i)
		key, ok := field.Tag.Lookup("cfg")
		if !ok || strings.TrimLeft(key, " ") == "" {
			key = field.Name
		}
		value, ok := rawMap[strings.ToLower(key)]
		if ok {
			// fill config
			switch field.Type.Kind() {
			case reflect.String:
				fieldVal.SetString(value)
			case reflect.Int:
				intValue, err := strconv.ParseInt(value, 10, 64)
				if err == nil {
					fieldVal.SetInt(intValue)
				}
			case reflect.Bool:
				boolValue := "yes" == value
				fieldVal.SetBool(boolValue)
			case reflect.Slice:
				if field.Type.Elem().Kind() == reflect.String {
					slice := strings.Split(value, ",")
					fieldVal.Set(reflect.ValueOf(slice))
				}
			}
		}
	}
	return config
}

// SetupConfig read config file and store properties into Properties
func SetupConfig(configFilename string) {
	file, err := os.Open(configFilename)
	if err != nil {
		panic(err)
	}
	defer file.Close()
	Properties = parse(file)
	Properties.RunID = utils.RandString(40)
	configFilePath, err := filepath.Abs(configFilename)
	if err != nil {
		return
	}
	Properties.CfPath = configFilePath
	if Properties.Dir == "" {
		Properties.Dir = "."
	}
}

func GetTmpDir() string {
	return Properties.Dir + "/tmp"
}<|MERGE_RESOLUTION|>--- conflicted
+++ resolved
@@ -27,10 +27,7 @@
 	Bind              string `cfg:"bind"`
 	Port              int    `cfg:"port"`
 	Dir               string `cfg:"dir"`
-<<<<<<< HEAD
-=======
 	AnnounceHost      string `cfg:"announce-host"`
->>>>>>> bf7f6288
 	AppendOnly        bool   `cfg:"appendonly"`
 	AppendFilename    string `cfg:"appendfilename"`
 	AppendFsync       string `cfg:"appendfsync"`

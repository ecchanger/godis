package cluster

import (
	"github.com/hdt3213/godis/interface/redis"
	"strings"
)

// CmdLine is alias for [][]byte, represents a command line
type CmdLine = [][]byte

<<<<<<< HEAD
func makeRouter() map[string]CmdFunc {
	routerMap := make(map[string]CmdFunc)
	routerMap["ping"] = ping
	routerMap["info"] = info

	routerMap["prepare"] = execPrepare
	routerMap["commit"] = execCommit
	routerMap["rollback"] = execRollback
	routerMap["del"] = Del

	routerMap["expire"] = defaultFunc
	routerMap["expireat"] = defaultFunc
	routerMap["expiretime"] = defaultFunc
	routerMap["pexpire"] = defaultFunc
	routerMap["pexpireat"] = defaultFunc
	routerMap["pexpiretime"] = defaultFunc
	routerMap["ttl"] = defaultFunc
	routerMap["pttl"] = defaultFunc
	routerMap["persist"] = defaultFunc
	routerMap["exists"] = defaultFunc
	routerMap["type"] = defaultFunc
	routerMap["rename"] = Rename
	routerMap["renamenx"] = RenameNx
	routerMap["copy"] = Copy

	routerMap["set"] = defaultFunc
	routerMap["setnx"] = defaultFunc
	routerMap["setex"] = defaultFunc
	routerMap["psetex"] = defaultFunc
	routerMap["mset"] = MSet
	routerMap["mget"] = MGet
	routerMap["msetnx"] = MSetNX
	routerMap["get"] = defaultFunc
	routerMap["getex"] = defaultFunc
	routerMap["getset"] = defaultFunc
	routerMap["getdel"] = defaultFunc
	routerMap["incr"] = defaultFunc
	routerMap["incrby"] = defaultFunc
	routerMap["incrbyfloat"] = defaultFunc
	routerMap["decr"] = defaultFunc
	routerMap["decrby"] = defaultFunc
	routerMap["randomkey"] = randomkey

	routerMap["lpush"] = defaultFunc
	routerMap["lpushx"] = defaultFunc
	routerMap["rpush"] = defaultFunc
	routerMap["rpushx"] = defaultFunc
	routerMap["lpop"] = defaultFunc
	routerMap["rpop"] = defaultFunc
	//routerMap["rpoplpush"] = RPopLPush
	routerMap["lrem"] = defaultFunc
	routerMap["llen"] = defaultFunc
	routerMap["lindex"] = defaultFunc
	routerMap["lset"] = defaultFunc
	routerMap["lrange"] = defaultFunc

	routerMap["hset"] = defaultFunc
	routerMap["hsetnx"] = defaultFunc
	routerMap["hget"] = defaultFunc
	routerMap["hexists"] = defaultFunc
	routerMap["hdel"] = defaultFunc
	routerMap["hlen"] = defaultFunc
	routerMap["hstrlen"] = defaultFunc
	routerMap["hmget"] = defaultFunc
	routerMap["hmset"] = defaultFunc
	routerMap["hkeys"] = defaultFunc
	routerMap["hvals"] = defaultFunc
	routerMap["hgetall"] = defaultFunc
	routerMap["hincrby"] = defaultFunc
	routerMap["hincrbyfloat"] = defaultFunc
	routerMap["hrandfield"] = defaultFunc

	routerMap["sadd"] = defaultFunc
	routerMap["sismember"] = defaultFunc
	routerMap["srem"] = defaultFunc
	routerMap["spop"] = defaultFunc
	routerMap["scard"] = defaultFunc
	routerMap["smembers"] = defaultFunc
	routerMap["sinter"] = defaultFunc
	routerMap["sinterstore"] = defaultFunc
	routerMap["sunion"] = defaultFunc
	routerMap["sunionstore"] = defaultFunc
	routerMap["sdiff"] = defaultFunc
	routerMap["sdiffstore"] = defaultFunc
	routerMap["srandmember"] = defaultFunc
=======
var router = make(map[string]CmdFunc)

func registerCmd(name string, cmd CmdFunc) {
	name = strings.ToLower(name)
	router[name] = cmd
}
>>>>>>> bf7f6288

func registerDefaultCmd(name string) {
	registerCmd(name, defaultFunc)
}

// relay command to responsible peer, and return its protocol to client
func defaultFunc(cluster *Cluster, c redis.Connection, args [][]byte) redis.Reply {
	key := string(args[1])
	slotId := getSlot(key)
	peer := cluster.pickNode(slotId)
	if peer.ID == cluster.self {
		err := cluster.ensureKeyWithoutLock(key)
		if err != nil {
			return err
		}
		// to self db
		//return cluster.db.Exec(c, cmdLine)
		return cluster.db.Exec(c, args)
	}
	return cluster.relay(peer.ID, c, args)
}

func init() {
	registerCmd("Ping", ping)
	registerCmd("Prepare", execPrepare)
	registerCmd("Commit", execCommit)
	registerCmd("Rollback", execRollback)
	registerCmd("Del", Del)
	registerCmd("Rename", Rename)
	registerCmd("RenameNx", RenameNx)
	registerCmd("Copy", Copy)
	registerCmd("MSet", MSet)
	registerCmd("MGet", MGet)
	registerCmd("MSetNx", MSetNX)
	registerCmd("Publish", Publish)
	registerCmd("Subscribe", Subscribe)
	registerCmd("Unsubscribe", UnSubscribe)
	registerCmd("FlushDB", FlushDB)
	registerCmd("FlushAll", FlushAll)
	registerCmd(relayMulti, execRelayedMulti)
	registerCmd("Watch", execWatch)
	registerCmd("FlushDB_", genPenetratingExecutor("FlushDB"))
	registerCmd("Copy_", genPenetratingExecutor("Copy"))
	registerCmd("Watch_", genPenetratingExecutor("Watch"))
	registerCmd(relayPublish, genPenetratingExecutor("Publish"))
	registerCmd("Del_", genPenetratingExecutor("Del"))
	registerCmd("MSet_", genPenetratingExecutor("MSet"))
	registerCmd("MSetNx_", genPenetratingExecutor("MSetNx"))
	registerCmd("MGet_", genPenetratingExecutor("MGet"))
	registerCmd("Rename_", genPenetratingExecutor("Rename"))
	registerCmd("RenameNx_", genPenetratingExecutor("RenameNx"))
	registerCmd("DumpKey_", genPenetratingExecutor("DumpKey"))

	defaultCmds := []string{
		"expire",
		"expireAt",
		"pExpire",
		"pExpireAt",
		"ttl",
		"PTtl",
		"persist",
		"exists",
		"type",
		"set",
		"setNx",
		"setEx",
		"pSetEx",
		"get",
		"getEx",
		"getSet",
		"getDel",
		"incr",
		"incrBy",
		"incrByFloat",
		"decr",
		"decrBy",
		"lPush",
		"lPushX",
		"rPush",
		"rPushX",
		"LPop",
		"RPop",
		"LRem",
		"LLen",
		"LIndex",
		"LSet",
		"LRange",
		"HSet",
		"HSetNx",
		"HGet",
		"HExists",
		"HDel",
		"HLen",
		"HStrLen",
		"HMGet",
		"HMSet",
		"HKeys",
		"HVals",
		"HGetAll",
		"HIncrBy",
		"HIncrByFloat",
		"HRandField",
		"SAdd",
		"SIsMember",
		"SRem",
		"SPop",
		"SCard",
		"SMembers",
		"SInter",
		"SInterStore",
		"SUnion",
		"SUnionStore",
		"SDiff",
		"SDiffStore",
		"SRandMember",
		"ZAdd",
		"ZScore",
		"ZIncrBy",
		"ZRank",
		"ZCount",
		"ZRevRank",
		"ZCard",
		"ZRange",
		"ZRevRange",
		"ZRangeByScore",
		"ZRevRangeByScore",
		"ZRem",
		"ZRemRangeByScore",
		"ZRemRangeByRank",
		"GeoAdd",
		"GeoPos",
		"GeoDist",
		"GeoHash",
		"GeoRadius",
		"GeoRadiusByMember",
		"GetVer",
		"DumpKey",
	}
	for _, name := range defaultCmds {
		registerDefaultCmd(name)
	}

}

// genPenetratingExecutor generates an executor that can reach directly to the database layer
func genPenetratingExecutor(realCmd string) CmdFunc {
	return func(cluster *Cluster, c redis.Connection, cmdLine CmdLine) redis.Reply {
		return cluster.db.Exec(c, modifyCmd(cmdLine, realCmd))
	}
}<|MERGE_RESOLUTION|>--- conflicted
+++ resolved
@@ -8,100 +8,12 @@
 // CmdLine is alias for [][]byte, represents a command line
 type CmdLine = [][]byte
 
-<<<<<<< HEAD
-func makeRouter() map[string]CmdFunc {
-	routerMap := make(map[string]CmdFunc)
-	routerMap["ping"] = ping
-	routerMap["info"] = info
-
-	routerMap["prepare"] = execPrepare
-	routerMap["commit"] = execCommit
-	routerMap["rollback"] = execRollback
-	routerMap["del"] = Del
-
-	routerMap["expire"] = defaultFunc
-	routerMap["expireat"] = defaultFunc
-	routerMap["expiretime"] = defaultFunc
-	routerMap["pexpire"] = defaultFunc
-	routerMap["pexpireat"] = defaultFunc
-	routerMap["pexpiretime"] = defaultFunc
-	routerMap["ttl"] = defaultFunc
-	routerMap["pttl"] = defaultFunc
-	routerMap["persist"] = defaultFunc
-	routerMap["exists"] = defaultFunc
-	routerMap["type"] = defaultFunc
-	routerMap["rename"] = Rename
-	routerMap["renamenx"] = RenameNx
-	routerMap["copy"] = Copy
-
-	routerMap["set"] = defaultFunc
-	routerMap["setnx"] = defaultFunc
-	routerMap["setex"] = defaultFunc
-	routerMap["psetex"] = defaultFunc
-	routerMap["mset"] = MSet
-	routerMap["mget"] = MGet
-	routerMap["msetnx"] = MSetNX
-	routerMap["get"] = defaultFunc
-	routerMap["getex"] = defaultFunc
-	routerMap["getset"] = defaultFunc
-	routerMap["getdel"] = defaultFunc
-	routerMap["incr"] = defaultFunc
-	routerMap["incrby"] = defaultFunc
-	routerMap["incrbyfloat"] = defaultFunc
-	routerMap["decr"] = defaultFunc
-	routerMap["decrby"] = defaultFunc
-	routerMap["randomkey"] = randomkey
-
-	routerMap["lpush"] = defaultFunc
-	routerMap["lpushx"] = defaultFunc
-	routerMap["rpush"] = defaultFunc
-	routerMap["rpushx"] = defaultFunc
-	routerMap["lpop"] = defaultFunc
-	routerMap["rpop"] = defaultFunc
-	//routerMap["rpoplpush"] = RPopLPush
-	routerMap["lrem"] = defaultFunc
-	routerMap["llen"] = defaultFunc
-	routerMap["lindex"] = defaultFunc
-	routerMap["lset"] = defaultFunc
-	routerMap["lrange"] = defaultFunc
-
-	routerMap["hset"] = defaultFunc
-	routerMap["hsetnx"] = defaultFunc
-	routerMap["hget"] = defaultFunc
-	routerMap["hexists"] = defaultFunc
-	routerMap["hdel"] = defaultFunc
-	routerMap["hlen"] = defaultFunc
-	routerMap["hstrlen"] = defaultFunc
-	routerMap["hmget"] = defaultFunc
-	routerMap["hmset"] = defaultFunc
-	routerMap["hkeys"] = defaultFunc
-	routerMap["hvals"] = defaultFunc
-	routerMap["hgetall"] = defaultFunc
-	routerMap["hincrby"] = defaultFunc
-	routerMap["hincrbyfloat"] = defaultFunc
-	routerMap["hrandfield"] = defaultFunc
-
-	routerMap["sadd"] = defaultFunc
-	routerMap["sismember"] = defaultFunc
-	routerMap["srem"] = defaultFunc
-	routerMap["spop"] = defaultFunc
-	routerMap["scard"] = defaultFunc
-	routerMap["smembers"] = defaultFunc
-	routerMap["sinter"] = defaultFunc
-	routerMap["sinterstore"] = defaultFunc
-	routerMap["sunion"] = defaultFunc
-	routerMap["sunionstore"] = defaultFunc
-	routerMap["sdiff"] = defaultFunc
-	routerMap["sdiffstore"] = defaultFunc
-	routerMap["srandmember"] = defaultFunc
-=======
 var router = make(map[string]CmdFunc)
 
 func registerCmd(name string, cmd CmdFunc) {
 	name = strings.ToLower(name)
 	router[name] = cmd
 }
->>>>>>> bf7f6288
 
 func registerDefaultCmd(name string) {
 	registerCmd(name, defaultFunc)
